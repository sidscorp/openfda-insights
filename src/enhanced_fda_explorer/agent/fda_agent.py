--- conflicted
+++ resolved
@@ -455,22 +455,6 @@
             "resolve_location": self._location_resolver,
         }
 
-<<<<<<< HEAD
-        return [
-            self._device_resolver,
-            self._manufacturer_resolver,
-            SearchEventsTool(api_key=fda_api_key),
-            self._recalls_tool,
-            Search510kTool(api_key=fda_api_key),
-            SearchPMATool(api_key=fda_api_key),
-            SearchClassificationsTool(api_key=fda_api_key),
-            SearchUDITool(api_key=fda_api_key),
-            SearchRegistrationsTool(api_key=fda_api_key),
-            self._location_resolver,
-            self._aggregations_tool,
-            self._response_tool,
-        ]
-=======
         # Map of all available tools by name
         all_tools_map = {
             "resolve_device": self._device_resolver,
@@ -496,7 +480,6 @@
 
         # Otherwise return all tools (default behavior)
         return list(all_tools_map.values())
->>>>>>> 6f6c672e
 
     def _build_graph(self) -> StateGraph:
         workflow = StateGraph(AgentState)
